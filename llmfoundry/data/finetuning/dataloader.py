# Copyright 2022 MosaicML LLM Foundry authors
# SPDX-License-Identifier: Apache-2.0

import logging
import os
import tempfile
from typing import Union

import torch
from composer.utils import dist, get_file, parse_uri
from omegaconf import DictConfig
from torch.utils.data import DataLoader
from transformers import PreTrainedTokenizer, PreTrainedTokenizerFast

from llmfoundry.data.finetuning.collator import Seq2SeqFinetuningCollator
from llmfoundry.data.finetuning.tasks import dataset_constructor
from llmfoundry.data.packing import BinPackWrapper

log = logging.getLogger(__name__)

# HuggingFace hardcodes the ignore index to -100
_HF_IGNORE_INDEX = -100

Tokenizer = Union[PreTrainedTokenizer, PreTrainedTokenizerFast]


def build_finetuning_dataloader(cfg: DictConfig, tokenizer: Tokenizer,
                                device_batch_size: int) -> DataLoader:
    """Builds a finetuning dataloader for training or evaluating.

    The underlying dataset can be built through one of two code paths:
        1. As a HuggingFace dataset, via `datasets.load_dataset(...)`
        2. As a streaming dataset
    You will need to set slightly different dataset config fields depending
    on which you intend to use, as explained below.

    Args:
        cfg (DictConfig): An omegaconf dictionary used to configure the loader:
            cfg.name (str): The type of dataloader to build. Must = "finetuning".
            ---
            *** HuggingFace dataset config fields ***
            cfg.dataset.hf_name (str, optional): The name of the HuggingFace dataset
                to use. Can also be a remote http(s) directory or object store bucket
                containing the file {split}.jsonl in the format (prompt, response),
                in which case the builder will create a HuggingFace dataset.
            cfg.dataset.hf_kwargs (DictConfig, optional): Additional kwargs to
                pass to `datasets.load_dataset`, which can be used to load
                a dataset from local files.
            cfg.dataset.preprocessing_fn (str, optional): The name/import path of
                the preprocessing function to use for formatting the data examples.
                If ``None`` (default), the builder will use the preprocessing function
                    registered under `hf_name` (see `tasks.py`), if one exists,
                    otherwise it will skip preprocessing.
                If `preprocessing_fn` corresponds to a registered preprocessing
                    function in `tasks.py`, the builder will use that.
                Otherwise, it will interpret `preprocessing_fn` as a
                    "import.path:function_name" import path; e.g., it will call
                    `from import.path import function_name` and use the imported
                    function as the preprocessing function.
            *** Streaming dataset config fields ***
            cfg.dataset.remote (str, optional): Location of a MDS-formatted
                streaming dataset to use. Setting this will tell the builder
                to create a streaming dataset rather than a HuggingFace dataset.
            cfg.dataset.local (str, optional): Local path where remote data
                will be streamed to. Only valid if `cfg.dataset.remote` has
                also been set.
            *** Shared dataset configs fields ***
            cfg.dataset.max_seq_len (int): The maximum length of sequences
                in the batch. See :class:`Seq2SeqFinetuningCollator` docstring
                for details.
            cfg.dataset.decoder_only_format (bool): Whether to format the
                examples for a decoder-only model. See :class:`Seq2SeqFinetuningCollator`
                docstring for details.
            cfg.dataset.allow_pad_trimming (bool, optional): Whether to allow
                the collator to trim padding. See :class:`Seq2SeqFinetuningCollator`
                docstring for details. Default: ``False``.
            cfg.dataset.packing_ratio (float, optional): If provided, this invokes
                a collator wrapper that packs `device_batch_size*packing_ratio`
                raw examples into `device_batch_size` packed examples. This helps
                minimize padding while preserving sequence integrity.
                This adds `sequence_id` to the batch, which indicates which unique
                sequence each token belongs to.
                Note: Using this feature will not change device_batch_size but it
                    will determine the number of raw examples consumed by the dataloader
                    per batch. Some examples may be discarded if they do not fit when
                    packing.
                    Select `packing_ratio` **carefully** based on the dataset
                    statistics, `max_seq_len`, and tolerance for discarding samples!
                    The packing code in `../packing.py` provides a script that can help
                    you choose the best `packing_ratio`.
            cfg.dataset.shuffle (bool): Whether to shuffle the dataset.
            ___
            See :class:`StreamingFinetuningDataset` for info on other standard config
                options within `cfg.dataset` that will be passed as kwargs if
                using the streaming codepath.
            ---
            See :class:`DataLoader` for standard argument options to the pytorch
                dataloader, such as `cfg.drop_last`, `cfg.num_workers`, etc.
        tokenizer (transformers.PreTrainedTokenizer): The tokenizer used to
            prepare the data from raw text. Any missing sentinel tokens will
            be added by the collator.
        device_batch_size (int): The size of the batches (number of examples)
            that the dataloader will produce.

    Returns:
        A pytorch dataloader

    Note:
        You can run the script inside `../packing.py` to quickly test the
        padding/waste rates for different `cfg.dataset.packing_ratio` choices,
        given a starting workload YAML.
    """
    _validate_config(cfg.dataset)

    # Use EOS as the pad token if none exists
    if tokenizer.pad_token is None:  # type: ignore
        tokenizer.pad_token = tokenizer.eos_token

    if cfg.dataset.get('remote') is not None:
        dataset = dataset_constructor.build_from_streaming(
            tokenizer=tokenizer,
            local=cfg.dataset.local,
            remote=cfg.dataset.get('remote', None),
            split=cfg.dataset.get('split'),
            shuffle=cfg.dataset.get('shuffle', False),
            predownload=cfg.dataset.get('predownload', 100_000),
            keep_zip=cfg.dataset.get('keep_zip', False),
            download_retry=cfg.dataset.get('download_retry', 2),
            download_timeout=cfg.dataset.get('download_timeout', 60),
            validate_hash=cfg.dataset.get('validate_hash', None),
            shuffle_seed=cfg.dataset.get('shuffle_seed', 9176),
            num_canonical_nodes=cfg.dataset.get('num_canonical_nodes', 128),
            batch_size=device_batch_size,
        )

        collate_fn, dataloader_batch_size = _build_collate_fn(
            cfg.dataset, tokenizer, device_batch_size)

        return DataLoader(
            dataset,
            collate_fn=collate_fn,
            batch_size=dataloader_batch_size,
            drop_last=cfg.drop_last,
            num_workers=cfg.num_workers,
            pin_memory=cfg.get('pin_memory', True),
            prefetch_factor=cfg.get('prefetch_factor', 2),
            persistent_workers=cfg.get('persistent_workers', True),
            timeout=cfg.get('timeout', 0),
        )

    else:
<<<<<<< HEAD
        backend, _, _ = parse_uri(cfg.dataset.hf_name)
        if backend not in ['', None]:
            if cfg.dataset.get('split') is None:
                raise ValueError(
                    'When using a HuggingFace dataset from a URL, you must set the ' + \
                    '`split` key in the dataset config.'
                )
            supported_extensions = ['jsonl', 'csv', 'parquet']
            with tempfile.TemporaryDirectory() as tmp_dir:
                for extension in supported_extensions:
                    name = f'{cfg.dataset.hf_name.strip("/")}/{cfg.dataset.split}.{extension}'
                    destination = str(os.path.abspath(f'{tmp_dir}/{cfg.dataset.split}.{extension}'))
                    try:
                        with dist.run_local_rank_zero_first():
                            get_file(name, destination, overwrite=True)
                    except FileNotFoundError as e:
                        if extension == supported_extensions[-1]:
                            raise FileNotFoundError(
                                f'Could not find a {cfg.dataset.split} file with any of ' + \
                                f'the supported extensions: {supported_extensions}\n' + \
                                f'at {cfg.dataset.hf_name}/{cfg.dataset.split}'
                            ) from e
                        else:
                            print(
                                f'Could not find {name}, looking for another extension'
                            )
                        continue
                    # 'json' causes special behavior in the dataset constructor
                    cfg.dataset.hf_name = extension if extension != 'jsonl' else 'json'
                    kwargs = cfg.dataset.get('hf_kwargs', {})
                    kwargs['data_files'] = destination
                    cfg.dataset['hf_kwargs'] = kwargs
                    print(cfg.dataset)
                    dataset = dataset_constructor.build_from_hf(
                        cfg.dataset, tokenizer)
                    break
        else:
            dataset = dataset_constructor.build_from_hf(cfg.dataset, tokenizer)
=======
        dataset = dataset_constructor.build_from_hf(
            cfg.dataset,
            max_seq_len=cfg.dataset.max_seq_len,
            tokenizer=tokenizer)
>>>>>>> 2167c0e6

        collate_fn, dataloader_batch_size = _build_collate_fn(
            cfg.dataset, tokenizer, device_batch_size)

        return DataLoader(
            dataset,
            collate_fn=collate_fn,
            batch_size=dataloader_batch_size,
            sampler=dist.get_sampler(dataset,
                                     drop_last=cfg.drop_last,
                                     shuffle=cfg.dataset.shuffle),
            num_workers=cfg.num_workers,
            pin_memory=cfg.get('pin_memory', True),
            prefetch_factor=cfg.get('prefetch_factor', 2),
            persistent_workers=cfg.get('persistent_workers', True),
            timeout=cfg.get('timeout', 0),
        )


def _validate_config(dataset_cfg: DictConfig):
    """Validates the dataset configuration.

    Makes sure that the dataset is properly configured for either
    a HuggingFace dataset or a streaming dataset. Must be valid for one or
    the other.

    Args:
        dataset_cfg (DictConfig): The dataset configuration to be validated.

    Raises:
        ValueError: If the dataset configuration does not meet the requirements.
    """
    if dataset_cfg.get('hf_name') is not None:
        # Using the HuggingFace dataset codepath
        illegal_keys = ['local', 'remote']
        discovered_illegal_keys = []
        for key in illegal_keys:
            if dataset_cfg.get(key) is not None:
                discovered_illegal_keys.append('`' + key + '`')
        if discovered_illegal_keys:
            raise ValueError(
                'The dataset config sets a value for `hf_name` as well as the ' +\
                f'following keys: {", ".join(discovered_illegal_keys)}.\n' +\
                'Those keys are used when building from a streaming dataset, but ' +\
                'setting `hf_name` instructs the dataset to build from a HuggingFace dataset.'
            )
    elif dataset_cfg.get('remote') is not None:
        # Using the streaming dataset codepath
        illegal_keys = ['hf_name', 'hf_kwargs', 'preprocessing_fn']
        discovered_illegal_keys = []
        for key in illegal_keys:
            if dataset_cfg.get(key) is not None:
                discovered_illegal_keys.append('`' + key + '`')
        if discovered_illegal_keys:
            raise ValueError(
                'The dataset config sets a value for `remote` as well as the ' +\
                f'following keys: {", ".join(discovered_illegal_keys)}.\n' +\
                'Those keys are used when building from a HuggingFace dataset, but ' +\
                'setting `remote` instructs the dataset to build from a streaming dataset.'
            )
        if dataset_cfg.get('local') is None:
            raise ValueError(
                'Using a streaming dataset requires setting both `remote` and `local`, ' +\
                'but dataset.local is None.'
            )
    else:
        raise ValueError(
            'In the dataset config, you must set either `hf_name` to use a ' +\
            'HuggingFace dataset or set `remote` to use a streaming ' +\
            'dataset, but both were None.'
        )


def _build_collate_fn(dataset_cfg: DictConfig, tokenizer: Tokenizer,
                      device_batch_size: int):
    collate_fn = Seq2SeqFinetuningCollator(
        tokenizer=tokenizer,
        max_seq_len=dataset_cfg.max_seq_len,
        decoder_only_format=dataset_cfg.decoder_only_format,
        allow_pad_trimming=dataset_cfg.get('allow_pad_trimming', False),
    )

    packing_ratio = dataset_cfg.get('packing_ratio')
    if packing_ratio is None:
        if dataset_cfg.get('max_leftover_bins_to_keep') is not None:
            raise ValueError(
                'dataset.max_leftover_bins_to_keep has been defined, ' +\
                'but dataset.packing_ratio has not been set. Please set ' +\
                'the latter to turn on packing or remove the former from the config.')
        return collate_fn, device_batch_size

    if packing_ratio == 1.0:
        return collate_fn, device_batch_size
    elif packing_ratio < 1.0:
        raise ValueError('packing_ratio must be >= 1, if supplied')

    if not dataset_cfg.decoder_only_format:
        raise NotImplementedError(
            'On-the-fly packing is currently only supported for decoder-only formats.'
        )

    collate_fn = BinPackWrapper(
        collator=collate_fn,
        target_batch_size=device_batch_size,
        max_seq_len=dataset_cfg.max_seq_len,
        pad_token_id=tokenizer.pad_token_id,
        padding_side=tokenizer.padding_side,
        max_leftover_bins_to_keep=dataset_cfg.get('max_leftover_bins_to_keep'),
    )
    n_examples_to_pack = int(device_batch_size * packing_ratio)
    return collate_fn, n_examples_to_pack


if __name__ == '__main__':
    import torch
    from omegaconf import OmegaConf as om

    from llmfoundry.utils import build_tokenizer
    cfg = om.create({
        'dataset': {
            'hf_name':
                'tatsu-lab/alpaca',
            'preprocessing_fn':
                'llmfoundry.data.finetuning.tasks:alpaca_preprocessing_function',
            'split':
                'train',
            'packing_ratio':
                18.0,
            'max_seq_len':
                2048,
            'decoder_only_format':
                True,
            'separator_text':
                False,
            'allow_pad_trimming':
                False,
            'num_canonical_nodes':
                472,
            'shuffle':
                True,
        },
        'drop_last': False,
        'num_workers': 0,
        'pin_memory': False,
        'prefetch_factor': 2,
        'persistent_workers': False,
        'timeout': 0
    })

    tokenizer_cfg = {'name': 'EleutherAI/gpt-neox-20b', 'kwargs': {}}
    tokenizer_cfg['kwargs'] = {'model_max_length': cfg.dataset.max_seq_len}
    tokenizer_cfg = om.create(tokenizer_cfg)
    tokenizer = build_tokenizer(tokenizer_cfg)

    device_batch_size = 2
    dataloader = build_finetuning_dataloader(cfg, tokenizer, device_batch_size)

    packing = cfg.dataset.get('packing_ratio') is not None

    for i, batch in enumerate(dataloader):
        if i >= 5:
            break
        print(f'-----Batch {i}-----')
        for k, v in batch.items():
            if isinstance(v, torch.Tensor):
                print(k, v.shape)
            else:
                print(k, v)
        for j in range(device_batch_size):
            print(f'--- Sample {j} ---')
            if cfg.dataset.decoder_only_format:
                if packing:
                    for subseq in range(int(batch['sequence_id'][j].max()) + 1):
                        is_subseq = batch['sequence_id'][j] == subseq
                        print(
                            '\033[93m{}\033[00m\n'.format('INPUT IDS:'),
                            tokenizer.decode(batch['input_ids'][
                                j,
                                torch.logical_and(
                                    is_subseq, batch['attention_mask'][j] ==
                                    1)],
                                             skip_special_tokens=False))
                        print(
                            '\033[92m{}\033[00m\n'.format('CONTEXT:  '),
                            tokenizer.decode(batch['input_ids'][
                                j,
                                torch.logical_and(
                                    is_subseq, batch['bidirectional_mask'][j] ==
                                    1)],
                                             skip_special_tokens=False))
                        print(
                            '\033[91m{}\033[00m\n'.format('TARGET:   '),
                            tokenizer.decode(batch['input_ids'][
                                j,
                                torch.logical_and(
                                    is_subseq,
                                    batch['labels'][j] != _HF_IGNORE_INDEX)],
                                             skip_special_tokens=False))
                else:
                    print(
                        '\033[93m{}\033[00m\n'.format('INPUT IDS:'),
                        tokenizer.decode(
                            batch['input_ids'][j,
                                               batch['attention_mask'][j] == 1],
                            skip_special_tokens=False))
                    print(
                        '\033[92m{}\033[00m\n'.format('CONTEXT:  '),
                        tokenizer.decode(batch['input_ids'][
                            j, batch['bidirectional_mask'][j] == 1],
                                         skip_special_tokens=False))
                    print(
                        '\033[91m{}\033[00m\n'.format('TARGET:   '),
                        tokenizer.decode(batch['input_ids'][
                            j, batch['labels'][j] != _HF_IGNORE_INDEX],
                                         skip_special_tokens=False))
            else:
                print(
                    '\033[92m{}\033[00m\n'.format('CONTEXT:  '),
                    tokenizer.decode(
                        batch['input_ids'][j, batch['attention_mask'][j] == 1],
                        skip_special_tokens=False))
                print(
                    '\033[91m{}\033[00m\n'.format('TARGET:   '),
                    tokenizer.decode(batch['labels'][
                        j, batch['decoder_attention_mask'][j] == 1],
                                     skip_special_tokens=False))
        print('   ')<|MERGE_RESOLUTION|>--- conflicted
+++ resolved
@@ -149,9 +149,9 @@
         )
 
     else:
-<<<<<<< HEAD
         backend, _, _ = parse_uri(cfg.dataset.hf_name)
         if backend not in ['', None]:
+            # prep dataset config if dataset is being downloaded
             if cfg.dataset.get('split') is None:
                 raise ValueError(
                     'When using a HuggingFace dataset from a URL, you must set the ' + \
@@ -165,6 +165,7 @@
                     try:
                         with dist.run_local_rank_zero_first():
                             get_file(name, destination, overwrite=True)
+                        break
                     except FileNotFoundError as e:
                         if extension == supported_extensions[-1]:
                             raise FileNotFoundError(
@@ -177,23 +178,18 @@
                                 f'Could not find {name}, looking for another extension'
                             )
                         continue
-                    # 'json' causes special behavior in the dataset constructor
-                    cfg.dataset.hf_name = extension if extension != 'jsonl' else 'json'
-                    kwargs = cfg.dataset.get('hf_kwargs', {})
-                    kwargs['data_files'] = destination
-                    cfg.dataset['hf_kwargs'] = kwargs
-                    print(cfg.dataset)
-                    dataset = dataset_constructor.build_from_hf(
-                        cfg.dataset, tokenizer)
-                    break
-        else:
-            dataset = dataset_constructor.build_from_hf(cfg.dataset, tokenizer)
-=======
+
+                # 'json' causes special behavior in the dataset constructor
+                cfg.dataset.hf_name = extension if extension != 'jsonl' else 'json'
+                kwargs = cfg.dataset.get('hf_kwargs', {})
+                kwargs['data_files'] = destination
+                cfg.dataset['hf_kwargs'] = kwargs
+
         dataset = dataset_constructor.build_from_hf(
             cfg.dataset,
             max_seq_len=cfg.dataset.max_seq_len,
-            tokenizer=tokenizer)
->>>>>>> 2167c0e6
+            tokenizer=tokenizer,
+        )
 
         collate_fn, dataloader_batch_size = _build_collate_fn(
             cfg.dataset, tokenizer, device_batch_size)
